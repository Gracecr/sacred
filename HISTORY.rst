--- conflicted
+++ resolved
@@ -1,8 +1,7 @@
 Release History
 ---------------
 
-<<<<<<< HEAD
-0.7.0 (2016-07-??)
+0.7.0 (2017-01-??)
 ++++++++++++++++++
 * Feature: host info now contains information about NVIDIA GPUs (if available)
 * Feature: git integration: sacred now collects info about the git repository
@@ -44,7 +43,7 @@
           certain attributes of ``sys.stdout`` or ``sys.stderr``.
 * Bugfix: @main, @automain, @command and @capture now support functions with
            Python3 style annotations.
-=======
+
 0.6.10 (2016-08-08)
 +++++++++++++++++++
 * Bugfix: fixed a problem when trying  to set the loglevel to DEBUG
@@ -57,7 +56,6 @@
            and applies backspaces and linefeeds before saving like a terminal
            would. (thanks to Kevin McGuinness)
 
->>>>>>> 365aa132
 0.6.9 (2016-01-16)
 ++++++++++++++++++
 * Bugfix: fixed support for ``@ex.named_config`` (was broken by 0.6.8)
