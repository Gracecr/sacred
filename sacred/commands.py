#!/usr/bin/python
# coding=utf-8

from __future__ import division, print_function, unicode_literals
import pprint
import pydoc
from blessings import Terminal
from sacred.captured_function import CapturedFunction

term = Terminal()


def _my_safe_repr(objekt, context, maxlevels, level):
    """
    Used to override the pprint format method in order to get rid of unnecessary
    unicode prefixes. E.g.: 'John' instead of u'John'.
    """
    typ = pprint._type(objekt)
    if typ is unicode:
        try:
            objekt = str(objekt)
        except UnicodeEncodeError:
            pass
    return pprint._safe_repr(objekt, context, maxlevels, level)


def _cfgprint(x, key, added, updated, typechanges, indent=''):
    def colored(text):
        if key in added:
            return term.blue(text)
        elif key in typechanges:
            return term.red(text)
        elif key in updated:
            return term.green(text)
        else:
            return text

    last_key = key.split('.')[-1]
    if isinstance(x, dict):
        if last_key:
            print(colored('{}{}:'.format(indent, last_key)))
<<<<<<< HEAD
        for k, v in x.items():
            _cfgprint(v, (key + '.' + k).strip('.'), added, updated, typechanges, indent + '  ')
=======
        for k in sorted(x.keys()):
            _cfgprint(x[k], (key + '.' + k).strip('.'), added, updated, typechanges, indent + '  ')
>>>>>>> 2b76bf2a
    else:
        printer = pprint.PrettyPrinter(indent=len(indent)+2)
        printer.format = _my_safe_repr
        print(colored('{}{} = {}'.format(indent, last_key,
                                         printer.pformat(x))))


def _flatten_keys(d):
    if isinstance(d, dict):
        for key in d:
            yield key
            for k in _flatten_keys(d[key]):
                yield key + '.' + k


def print_config(final_config, added, updated, typechanges):
    """
    Print the updated configuration and exit.

    Text is highlighted:
      green:  value updated
      blue:   value added
      red:    value updated but type changed
    """
    print('Final Configuration:')
    _cfgprint(final_config, '', added, updated, typechanges)


def help_for_command(command):
    if isinstance(command, CapturedFunction):
        return pydoc.text.document(command._wrapped_function)
    else:
        return pydoc.text.document(command)<|MERGE_RESOLUTION|>--- conflicted
+++ resolved
@@ -39,13 +39,8 @@
     if isinstance(x, dict):
         if last_key:
             print(colored('{}{}:'.format(indent, last_key)))
-<<<<<<< HEAD
         for k, v in x.items():
             _cfgprint(v, (key + '.' + k).strip('.'), added, updated, typechanges, indent + '  ')
-=======
-        for k in sorted(x.keys()):
-            _cfgprint(x[k], (key + '.' + k).strip('.'), added, updated, typechanges, indent + '  ')
->>>>>>> 2b76bf2a
     else:
         printer = pprint.PrettyPrinter(indent=len(indent)+2)
         printer.format = _my_safe_repr
