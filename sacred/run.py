--- conflicted
+++ resolved
@@ -81,13 +81,11 @@
         self.unobserved = False
         """Indicates whether this run should be unobserved"""
 
-<<<<<<< HEAD
+        self.force = False
+        """Indicates whether warnings about suspicious changes should be disabled"""
+
         self.queue_only = False
         """If true then this run will only fire the queued_event and quit"""
-=======
-        self.force = False
-        """Indicates whether warnings about suspicious changes should be disabled"""
->>>>>>> 79ee9263
 
         self._heartbeat = None
         self._failed_observers = []
