--- conflicted
+++ resolved
@@ -15,6 +15,7 @@
 
 try:
     from pylstm.training.monitoring import Monitor
+
 
     class InfoUpdater(Monitor):
         def __init__(self, experiment, name=None):
@@ -85,7 +86,6 @@
     yield out
     sys.stdout = sys.stdout.out1
     sys.stderr = sys.stderr.out1
-<<<<<<< HEAD
     out.close()
 
 
@@ -96,7 +96,4 @@
 
 
 def create_rnd(seed):
-    return random.Random(seed)
-=======
-    out.close()
->>>>>>> 1415ac98
+    return random.Random(seed)